--- conflicted
+++ resolved
@@ -148,19 +148,6 @@
                 f.close()
                 self.fail('%r is an invalid file mode' % mode)
 
-<<<<<<< HEAD
-    def testStdin(self):
-        # This causes the interpreter to exit on OSF1 v5.1.
-        if sys.platform != 'osf1V5':
-            self.assertRaises((OSError, ValueError), sys.stdin.seek, -1)
-        else:
-            print((
-                '  Skipping sys.stdin.seek(-1), it may crash the interpreter.'
-                ' Test manually.'), file=sys.__stdout__)
-        self.assertRaises((OSError, ValueError), sys.stdin.truncate)
-
-=======
->>>>>>> b042daa5
     def testBadModeArgument(self):
         # verify that we get a sensible error message for bad mode argument
         bad_mode = "qwerty"

.. highlight:: c

.. _codeobjects:

.. index:: object; code, code object

Code Objects
------------

.. sectionauthor:: Jeffrey Yasskin <jyasskin@gmail.com>

Code objects are a low-level detail of the CPython implementation.
Each one represents a chunk of executable code that hasn't yet been
bound into a function.

.. c:type:: PyCodeObject

   The C structure of the objects used to describe code objects.  The
   fields of this type are subject to change at any time.


.. c:var:: PyTypeObject PyCode_Type

   This is an instance of :c:type:`PyTypeObject` representing the Python
   :class:`code` type.


.. c:function:: int PyCode_Check(PyObject *co)

   Return true if *co* is a :class:`code` object.  This function always succeeds.

.. c:function:: int PyCode_GetNumFree(PyCodeObject *co)

   Return the number of free variables in *co*.

.. c:function:: PyCodeObject* PyCode_New(int argcount, int kwonlyargcount, int nlocals, int stacksize, int flags, PyObject *code, PyObject *consts, PyObject *names, PyObject *varnames, PyObject *freevars, PyObject *cellvars, PyObject *filename, PyObject *name, int firstlineno, PyObject *linetable, PyObject *exceptiontable)

   Return a new code object.  If you need a dummy code object to create a frame,
   use :c:func:`PyCode_NewEmpty` instead.  Calling :c:func:`PyCode_New` directly
   will bind you to a precise Python version since the definition of the bytecode
   changes often. The many arguments of this function are inter-dependent in complex
   ways, meaning that subtle changes to values are likely to result in incorrect
   execution or VM crashes. Use this function only with extreme care.

   This function is part of the semi-stable C API.
   See :c:macro:`Py_USING_SEMI_STABLE_API` for usage.

   .. versionchanged:: 3.11
      Added ``exceptiontable`` parameter.

      Use without ``Py_USING_SEMI_STABLE_API`` is deprecated.

.. c:function:: PyCodeObject* PyCode_NewWithPosOnlyArgs(int argcount, int posonlyargcount, int kwonlyargcount, int nlocals, int stacksize, int flags, PyObject *code, PyObject *consts, PyObject *names, PyObject *varnames, PyObject *freevars, PyObject *cellvars, PyObject *filename, PyObject *name, int firstlineno, PyObject *linetable, PyObject *exceptiontable)

   Similar to :c:func:`PyCode_New`, but with an extra "posonlyargcount" for positional-only arguments.
   The same caveats that apply to ``PyCode_New`` also apply to this function.

   .. versionadded:: 3.8

   .. versionchanged:: 3.11
      Added ``exceptiontable`` parameter.

      Use without ``Py_USING_SEMI_STABLE_API`` is deprecated.

.. c:function:: PyCodeObject* PyCode_NewEmpty(const char *filename, const char *funcname, int firstlineno)

   Return a new empty code object with the specified filename,
   function name, and first line number. The resulting code
   object will raise an ``Exception`` if executed.

.. c:function:: int PyCode_Addr2Line(PyCodeObject *co, int byte_offset)

    Return the line number of the instruction that occurs on or before ``byte_offset`` and ends after it.
    If you just need the line number of a frame, use :c:func:`PyFrame_GetLineNumber` instead.

    For efficiently iterating over the line numbers in a code object, use `the API described in PEP 626
    <https://peps.python.org/pep-0626/#out-of-process-debuggers-and-profilers>`_.

.. c:function:: int PyCode_Addr2Location(PyObject *co, int byte_offset, int *start_line, int *start_column, int *end_line, int *end_column)

   Sets the passed ``int`` pointers to the source code line and column numbers
   for the instruction at ``byte_offset``. Sets the value to ``0`` when
   information is not available for any particular element.

   Returns ``1`` if the function succeeds and 0 otherwise.

<<<<<<< HEAD

Extra information
-----------------

To support low-level extensions to frame evaluation, such as external
just-in-time compilers, it is possible to attach arbitrary extra data to
code objects.

This functionality is a CPython implementation detail, and the API
may change without deprecation warnings.
These functions are part of the semi-stable C API.
See :c:macro:`Py_USING_SEMI_STABLE_API` for details.

See :pep:`523` for motivation and initial specification behind this API.


.. c:function:: Py_ssize_t PyEval_RequestCodeExtraIndex(freefunc free)

   Return a new an opaque index value used to adding data to code objects.

   You generally call this function once (per interpreter) and use the result
   with ``PyCode_GetExtra`` and ``PyCode_SetExtra`` to manipulate
   data on individual code objects.

   If *free* is not ``NULL``: when a code object is deallocated,
   *free* will be called on non-``NULL`` data stored under the new index.
   Use :c:func:`Py_DecRef` when storing :c:type:`PyObject`.

   Part of the semi-stable API, see :c:macro:`Py_USING_SEMI_STABLE_API`
   for usage.

   .. versionadded:: 3.6 as ``_PyEval_RequestCodeExtraIndex``

   .. versionchanged:: 3.11

     Renamed to ``PyEval_RequestCodeExtraIndex`` (without the leading
     undersecore). The old name is available as an alias.

     Use without ``Py_USING_SEMI_STABLE_API`` is deprecated.

.. c:function:: int PyCode_GetExtra(PyObject *code, Py_ssize_t index, void **extra)

   Set *extra* to the extra data stored under the given index.
   Return 0 on success. Set an exception and return -1 on failure.

   If no data was set under the index, set *extra* to ``NULL`` and return
   0 without setting an exception.

   Part of the semi-stable API, see :c:macro:`Py_USING_SEMI_STABLE_API`
   for usage.

   .. versionadded:: 3.6 as ``_PyCode_GetExtra``

   .. versionchanged:: 3.11

     Renamed to ``PyCode_GetExtra`` (without the leading undersecore).
     The old name is available as an alias.

     Use without ``Py_USING_SEMI_STABLE_API`` is deprecated.

.. c:function:: int PyCode_SetExtra(PyObject *code, Py_ssize_t index, void *extra)

   Set the extra data stored under the given index to *extra*.
   Return 0 on success. Set an exception and return -1 on failure.

   Part of the semi-stable API, see :c:macro:`Py_USING_SEMI_STABLE_API`
   for usage.

   .. versionadded:: 3.6 3.6 as ``_PyCode_SetExtra``

   .. versionchanged:: 3.11

     Renamed to ``PyCode_SetExtra`` (without the leading undersecore).
     The old name is available as an alias.

     Use without ``Py_USING_SEMI_STABLE_API`` is deprecated.
=======
.. c:function:: PyObject* PyCode_GetCode(PyCodeObject *co)

   Equivalent to the Python code ``getattr(co, 'co_code')``.
   Returns a strong reference to a :c:type:`PyBytesObject` representing the
   bytecode in a code object. On error, ``NULL`` is returned and an exception
   is raised.

   This ``PyBytesObject`` may be created on-demand by the interpreter and does
   not necessarily represent the bytecode actually executed by CPython. The
   primary use case for this function is debuggers and profilers.

   .. versionadded:: 3.11
>>>>>>> f629dcfe
<|MERGE_RESOLUTION|>--- conflicted
+++ resolved
@@ -84,7 +84,19 @@
 
    Returns ``1`` if the function succeeds and 0 otherwise.
 
-<<<<<<< HEAD
+.. c:function:: PyObject* PyCode_GetCode(PyCodeObject *co)
+
+   Equivalent to the Python code ``getattr(co, 'co_code')``.
+   Returns a strong reference to a :c:type:`PyBytesObject` representing the
+   bytecode in a code object. On error, ``NULL`` is returned and an exception
+   is raised.
+
+   This ``PyBytesObject`` may be created on-demand by the interpreter and does
+   not necessarily represent the bytecode actually executed by CPython. The
+   primary use case for this function is debuggers and profilers.
+
+   .. versionadded:: 3.11
+
 
 Extra information
 -----------------
@@ -160,18 +172,4 @@
      Renamed to ``PyCode_SetExtra`` (without the leading undersecore).
      The old name is available as an alias.
 
-     Use without ``Py_USING_SEMI_STABLE_API`` is deprecated.
-=======
-.. c:function:: PyObject* PyCode_GetCode(PyCodeObject *co)
-
-   Equivalent to the Python code ``getattr(co, 'co_code')``.
-   Returns a strong reference to a :c:type:`PyBytesObject` representing the
-   bytecode in a code object. On error, ``NULL`` is returned and an exception
-   is raised.
-
-   This ``PyBytesObject`` may be created on-demand by the interpreter and does
-   not necessarily represent the bytecode actually executed by CPython. The
-   primary use case for this function is debuggers and profilers.
-
-   .. versionadded:: 3.11
->>>>>>> f629dcfe
+     Use without ``Py_USING_SEMI_STABLE_API`` is deprecated.
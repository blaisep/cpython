--- conflicted
+++ resolved
@@ -1424,22 +1424,6 @@
     /* Make sure both arguments are strings. */
     if (!(PyBytes_Check(a) && PyBytes_Check(b))) {
         if (Py_BytesWarningFlag && (op == Py_EQ || op == Py_NE)) {
-<<<<<<< HEAD
-            if (PyObject_IsInstance((PyObject*)a,
-                                    (PyObject*)&PyUnicode_Type) ||
-                PyObject_IsInstance((PyObject*)b,
-                                    (PyObject*)&PyUnicode_Type)) {
-                if (PyErr_WarnEx(PyExc_BytesWarning,
-                            "Comparison between bytes and string", 1))
-                    return NULL;
-            }
-            else if (PyObject_IsInstance((PyObject*)a,
-                                    (PyObject*)&PyLong_Type) ||
-                PyObject_IsInstance((PyObject*)b,
-                                    (PyObject*)&PyLong_Type)) {
-                if (PyErr_WarnEx(PyExc_BytesWarning,
-                            "Comparison between bytes and int", 1))
-=======
             rc = PyObject_IsInstance((PyObject*)a,
                                      (PyObject*)&PyUnicode_Type);
             if (!rc)
@@ -1450,8 +1434,21 @@
             if (rc) {
                 if (PyErr_WarnEx(PyExc_BytesWarning,
                                  "Comparison between bytes and string", 1))
->>>>>>> fa494fd8
                     return NULL;
+            }
+            else {
+                rc = PyObject_IsInstance((PyObject*)a,
+                                         (PyObject*)&PyLong_Type);
+                if (!rc)
+                    rc = PyObject_IsInstance((PyObject*)b,
+                                             (PyObject*)&PyLong_Type);
+                if (rc < 0)
+                    return NULL;
+                if (rc) {
+                    if (PyErr_WarnEx(PyExc_BytesWarning,
+                                     "Comparison between bytes and int", 1))
+                        return NULL;
+                }
             }
         }
         result = Py_NotImplemented;

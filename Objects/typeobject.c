--- conflicted
+++ resolved
@@ -401,13 +401,8 @@
 static int
 type_set_name(PyTypeObject *type, PyObject *value, void *context)
 {
-<<<<<<< HEAD
-    char *tp_name;
-    PyObject *tmp;
-=======
     const char *tp_name;
     Py_ssize_t name_size;
->>>>>>> 42bf8fc9
 
     if (!check_set_special_type_attr(type, value, "__name__"))
         return -1;
@@ -426,14 +421,6 @@
                         "type name must not contain null characters");
         return -1;
     }
-<<<<<<< HEAD
-    Py_DECREF(tmp);
-
-    tp_name = _PyUnicode_AsString(value);
-    if (tp_name == NULL)
-        return -1;
-=======
->>>>>>> 42bf8fc9
 
     type->tp_name = tp_name;
     Py_INCREF(value);
